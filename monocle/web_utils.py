--- conflicted
+++ resolved
@@ -186,13 +186,7 @@
         return [{
                 'id': 'fort-' + str(fort['fort_id']),
                 'sighting_id': fort['id'],
-<<<<<<< HEAD
-                'occupied_seconds': fort['occupied_seconds'],
-                'image_url': fort['image_url'],
-                'name': fort['name'],
-=======
                 'prestige': fort['prestige'],
->>>>>>> e9f8164e
                 'pokemon_id': fort['guard_pokemon_id'],
                 'pokemon_name': names[fort['guard_pokemon_id']],
                 'team': fort['team'],
