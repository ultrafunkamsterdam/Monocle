# -*- coding: utf-8 -*-
from concurrent.futures import ThreadPoolExecutor
from collections import deque
from datetime import datetime
from functools import partial
import argparse
import asyncio
import logging
import os
import random
import sys
import threading
import time

from pgoapi import (
    exceptions as pgoapi_exceptions,
    PGoApi,
    utilities as pgoapi_utils,
)

import config
import db
import utils
import notification


# Check whether config has all necessary attributes
REQUIRED_SETTINGS = (
    'DB_ENGINE',
    'ENCRYPT_PATH',
    'CYCLES_PER_WORKER',
    'MAP_START',
    'MAP_END',
    'GRID',
    'ACCOUNTS',
    'SCAN_RADIUS',
    'SCAN_DELAY',
    'COMPUTE_THREADS',
    'NETWORK_THREADS',
    'ALTITUDE',
    'ALT_RANGE',
)
for setting_name in REQUIRED_SETTINGS:
    if not hasattr(config, setting_name):
        raise RuntimeError('Please set "{}" in config'.format(setting_name))


BAD_STATUSES = (
    'LOGIN FAIL',
    'EXCEPTION',
    'BAD LOGIN',
)


class MalformedResponse(Exception):
    """Raised when server response is malformed"""


def configure_logger(filename='worker.log'):
    logging.basicConfig(
        filename=filename,
        format=(
            '[%(asctime)s][%(levelname)8s][%(name)s] '
            '%(message)s'
        ),
        style='%',
        level=logging.INFO,
    )


class Slave:
    """Single worker walking on the map"""

    def __init__(
        self,
        worker_no,
        points,
        cell_ids,
        db_processor,
        cell_ids_executor,
        network_executor,
        start_step=0,
    ):
        self.worker_no = worker_no
        self.points = points
        self.cell_ids = cell_ids
        self.db_processor = db_processor
        self.cell_ids_executor = cell_ids_executor
        self.network_executor = network_executor
        self.count_points = len(self.points)
        self.start_step = start_step
        self.step = 0
        self.cycle = 0
        self.seen_per_cycle = 0
        self.total_seen = 0
        self.error_code = 'INIT'
        self.running = True
        self.killed = False
        self.restart_me = False
        self.logged_in = False
        self.last_step_run_time = 0
        self.last_api_latency = 0
        center = self.points[0]
        self.logger = logging.getLogger('worker-{}'.format(worker_no))
        self.api = PGoApi()
        self.api.activate_signature(config.ENCRYPT_PATH)
        self.api.set_position(center[0], center[1], center[2])  # lat, lon, alt
        self.api.set_logger(self.logger)
        if hasattr(config, 'PROXIES') and config.PROXIES:
            self.api.set_proxy(config.PROXIES)

    async def first_run(self):
        loop = asyncio.get_event_loop()
        total_workers = config.GRID[0] * config.GRID[1]
        await self.sleep(self.worker_no / total_workers * config.SCAN_DELAY[0])
        await self.run()

    async def run(self):
        if not self.logged_in:
            await self.login()
        await self.run_cycle()

    def call_api(self, method, *args, **kwargs):
        """Returns decorated function that measures execution time

        This works exactly like functools.partial does.
        """
        def inner():
            start = time.time()
            result = method(*args, **kwargs)
            self.last_api_latency = time.time() - start
            return result
        return inner

    async def login(self):
        """Logs worker in and prepares for scanning"""
        self.cycle = 1
        self.error_code = None
        loop = asyncio.get_event_loop()
        self.error_code = 'LOGIN'
        while True:
            self.logger.info('Trying to log in')
            try:
                loginsuccess = await loop.run_in_executor(
                    self.network_executor,
                    self.call_api(
                        self.api.login,
                        username=config.ACCOUNTS[self.worker_no][0],
                        password=config.ACCOUNTS[self.worker_no][1],
                        provider=config.ACCOUNTS[self.worker_no][2],
                    )
                )
                if not loginsuccess:
                    self.error_code = 'LOGIN FAIL'
                    await self.restart()
                    return
            except pgoapi_exceptions.AuthException:
                logger.warning('Login failed!')
                self.error_code = 'LOGIN FAIL'
                await self.restart()
                return
            except pgoapi_exceptions.NotLoggedInException:
                logger.error('Invalid credentials')
                self.error_code = 'BAD LOGIN'
                await self.restart()
                return
            except pgoapi_exceptions.ServerBusyOrOfflineException:
                logger.info('Server too busy - restarting')
                self.error_code = 'RETRYING'
                await self.restart()
                return
            except pgoapi_exceptions.ServerSideRequestThrottlingException:
<<<<<<< HEAD
                self.logger.info('Server throttling - sleeping for a bit')
                self.error_code = 'THROTTLE'
                await self.sleep(random.uniform(5, 10))
=======
                logger.info('Server throttling - sleeping for a bit')
                time.sleep(random.uniform(1, 5))
>>>>>>> 757085f4
                continue
            except Exception:
                self.logger.exception('A wild exception appeared!')
                self.error_code = 'EXCEPTION'
                await self.restart()
                return
            break
        self.logged_in = True
        self.error_code = 'READY'
        await asyncio.sleep(3)

    async def run_cycle(self):
        """Wrapper for self.main - runs it a few times before restarting

        Also is capable of restarting in case an error occurs.
        """
        self.error_code = None
        if self.cycle == 1:
            start_step = self.start_step
        else:
            start_step = 0
        while self.cycle <= config.CYCLES_PER_WORKER:
            if not self.running and not self.killed:
                await self.restart()
                return
            try:
                await self.main(start_step=start_step)
            except MalformedResponse:
                logger.warning('Malformed response received!')
                self.error_code = 'RESTART'
                await self.restart()
            except Exception:
                self.logger.exception('A wild exception appeared!')
                self.error_code = 'EXCEPTION'
                await self.restart()
                return
            if not self.running:
                await self.restart()
                return
            self.cycle += 1
            if self.cycle <= config.CYCLES_PER_WORKER:
                logger.info('Going to sleep for a bit')
                self.error_code = 'SLEEP'
                self.running = False
<<<<<<< HEAD
                self.logger.info('AWAKEN MY MASTERS')
                await self.sleep(random.randint(10, 20))
=======
                time.sleep(random.randint(30, 60))
                logger.info('AWAKEN MY MASTERS')
>>>>>>> 757085f4
                self.running = True
                self.error_code = None
        self.error_code = 'RESTART'
        await self.restart()

    async def main(self, start_step=0):
        """Heart of the worker - goes over each point and reports sightings"""
        self.seen_per_cycle = 0
        self.step = start_step or 0
        loop = asyncio.get_event_loop()
        for i, point in enumerate(self.points):
            if not self.running:
                return
            self.logger.info(
                'Visiting point %d (%s,%s %sm)', i, round(point[0], 5),
                round(point[1], 5), round(point[2])
            )
            start = time.time()
            self.api.set_position(point[0], point[1], point[2])
            if i not in self.cell_ids:
                self.cell_ids[i] = await loop.run_in_executor(
                    self.cell_ids_executor,
                    partial(
                        pgoapi_utils.get_cell_ids, point[0], point[1]
                    )
                )
            cell_ids = self.cell_ids[i]
            response_dict = await loop.run_in_executor(
                self.network_executor,
                self.call_api(
                    self.api.get_map_objects,
                    latitude=pgoapi_utils.f2i(point[0]),
                    longitude=pgoapi_utils.f2i(point[1]),
                    cell_id=cell_ids
                )
            )
            if not isinstance(response_dict, dict):
                self.logger.warning('Response: %s', response_dict)
                raise MalformedResponse
            responses = response_dict.get('responses')
            if not responses:
                self.logger.warning('Response: %s', response_dict)
                raise MalformedResponse
            map_objects = response_dict['responses'].get('GET_MAP_OBJECTS', {})
            pokemons = []
            forts = []
            if map_objects.get('status') == 1:
                for map_cell in map_objects['map_cells']:
                    for pokemon in map_cell.get('wild_pokemons', []):
                        # Care only about 15 min spawns
                        # 30 and 45 min ones (negative) will be just put after
                        # time_till_hidden is below 15 min
                        # As of 2016.08.14 we don't know what values over
                        # 60 minutes are, so ignore them too
                        invalid_time = (
                            pokemon['time_till_hidden_ms'] < 0 or
                            pokemon['time_till_hidden_ms'] > 900000
                        )
                        if invalid_time:
                            continue
                        normalized = self.normalize_pokemon(
                                         pokemon,
                                         map_cell['current_timestamp_ms']
                                     )
                        pokemons.append(normalized)
                        try:
                            if normalized['pokemon_id'] in config.NOTIFY_IDS:
                                self.logger.info('Trying to notify!')
                                notification.notify(normalized)
                        except NameError:
                            pass
                    for fort in map_cell.get('forts', []):
                        if not fort.get('enabled'):
                            continue
                        if fort.get('type') == 1:  # probably pokestops
                            continue
                        forts.append(self.normalize_fort(fort))
            self.db_processor.add(pokemons)
            self.db_processor.add(forts)
            self.seen_per_cycle += len(pokemons)
            self.total_seen += len(pokemons)
            self.logger.info(
                'Point processed, %d Pokemons and %d forts seen!',
                len(pokemons),
                len(forts),
            )
            # Clear error code and let know that there are Pokemon
            if self.error_code and self.seen_per_cycle:
                self.error_code = None
            self.step += 1
            self.last_step_run_time = time.time() - start - self.last_api_latency
            await self.sleep(
                random.uniform(*config.SCAN_DELAY)
            )
        if self.seen_per_cycle == 0:
            self.error_code = 'NO POKEMON'

    @staticmethod
    def normalize_pokemon(raw, now):
        """Normalizes data coming from API into something acceptable by db"""
        return {
            'type': 'pokemon',
            'encounter_id': raw['encounter_id'],
            'spawn_id': raw['spawn_point_id'],
            'pokemon_id': raw['pokemon_data']['pokemon_id'],
            'expire_timestamp': (now + raw['time_till_hidden_ms']) / 1000.0,
            'lat': raw['latitude'],
            'lon': raw['longitude'],
        }

    @staticmethod
    def normalize_fort(raw):
        return {
            'type': 'fort',
            'external_id': raw['id'],
            'lat': raw['latitude'],
            'lon': raw['longitude'],
            'team': raw.get('owned_by_team', 0),
            'prestige': raw.get('gym_points', 0),
            'guard_pokemon_id': raw.get('guard_pokemon_id', 0),
            'last_modified': raw['last_modified_timestamp_ms'] / 1000.0,
        }

    @property
    def status(self):
        """Returns status message to be displayed in status screen"""
        if self.error_code:
            msg = self.error_code
        else:
            msg = 'C{cycle},P{seen},{progress:.0f}%'.format(
                cycle=self.cycle,
                seen=self.seen_per_cycle,
                progress=(self.step / float(self.count_points) * 100)
            )
        return '[W{worker_no}: {msg}]'.format(
            worker_no=self.worker_no,
            msg=msg
        )

    async def sleep(self, duration):
        """Sleeps and interrupts if detects that worker was killed"""
        while duration > 0:
            if not self.running:
                return
            await asyncio.sleep(0.5)
            duration -= 0.5

    async def restart(self, sleep_min=5, sleep_max=20):
        """Sleeps for a bit, then restarts"""
        self.logger.info('Restarting')
        await self.sleep(random.randint(sleep_min, sleep_max))
        self.restart_me = True

    def kill(self):
        """Marks worker as not running

        It should stop any operation as soon as possible and restart itself.
        """
        self.error_code = 'KILLED'
        self.running = False
        self.killed = True


class Overseer:
    def __init__(self, status_bar, loop):
        self.logger = logging.getLogger('overseer')
        self.workers = {}
        self.count = config.GRID[0] * config.GRID[1]
        self.logger.info('Generating points...')
        self.points = utils.get_points_per_worker(altitude=config.ALTITUDE)
        self.cell_ids = [{} for _ in range(self.count)]
        self.logger.info('Done')
        self.start_date = datetime.now()
        self.status_bar = status_bar
        self.things_count = []
        self.killed = False
        self.loop = loop
        self.db_processor = DatabaseProcessor()
        self.cell_ids_executor = ThreadPoolExecutor(config.COMPUTE_THREADS)
        self.network_executor = ThreadPoolExecutor(config.NETWORK_THREADS)
        self.logger.info('Overseer initialized')

    def kill(self):
        self.killed = True
        self.db_processor.stop()
        for worker in self.workers.values():
            worker.kill()

    def start_worker(self, worker_no, first_run=False):
        if self.killed:
            return
        stopped_abruptly = (
            not first_run and
            self.workers[worker_no].step < len(self.points[worker_no]) - 1
        )
        if stopped_abruptly:
            # Restart from NEXT step, because current one may have caused it
            # to restart
            start_step = self.workers[worker_no].step + 1
        else:
            start_step = 0
        worker = Slave(
            worker_no=worker_no,
            points=self.points[worker_no],
            cell_ids=self.cell_ids[worker_no],
            db_processor=self.db_processor,
            cell_ids_executor=self.cell_ids_executor,
            network_executor=self.network_executor,
            start_step=start_step,
        )
        self.workers[worker_no] = worker
        # For first time, we need to wait until all workers login before
        # scanning
        if first_run:
            asyncio.ensure_future(worker.first_run())
            return
        # WARNING: at this point, we're called by self.check which runs in
        # separate thread than event loop! That's why run_coroutine_threadsafe
        # is used here.
        asyncio.run_coroutine_threadsafe(worker.run(), self.loop)

    def get_point_stats(self):
        lenghts = [len(p) for p in self.points]
        return {
            'max': max(lenghts),
            'min': min(lenghts),
            'avg': int(sum(lenghts) / float(len(lenghts))),
        }

    def start(self):
        for worker_no in range(self.count):
            self.start_worker(worker_no, first_run=True)
        self.db_processor.start()

    def check(self):
        last_cleaned_cache = time.time()
        last_workers_checked = time.time()
        last_things_found_updated = time.time()
        workers_check = [
            (worker, worker.total_seen)
            for worker in self.workers.values()
            if worker.running
        ]
        while not self.killed:
            now = time.time()
            # Restart workers that were killed
            for worker_no in self.workers.keys():
                if self.workers[worker_no].restart_me:
                    self.start_worker(worker_no)
            # Clean cache
            if now - last_cleaned_cache > (15 * 60):  # clean cache
                self.db_processor.clean_cache()
                last_cleaned_cache = now
            # Check up on workers
            if now - last_workers_checked > (5 * 60):
                # Kill those not doing anything
                for worker, total_seen in workers_check:
                    if not worker.running:
                        continue
                    if worker.total_seen <= total_seen:
                        worker.kill()
                # Prepare new list
                workers_check = [
                    (worker, worker.total_seen)
                    for worker in self.workers.values()
                ]
                last_workers_checked = now
            # Record things found count
            if now - last_things_found_updated > 9:
                self.things_count = self.things_count[-9:]
                self.things_count.append(str(self.db_processor.count))
                last_things_found_updated = now
            if self.status_bar:
                if sys.platform == 'win32':
                    _ = os.system('cls')
                else:
                    _ = os.system('clear')
                print(self.get_status_message())
            time.sleep(0.5)
        # OK, now we're killed
        while True:
            try:
                tasks = sum(not t.done() for t in asyncio.Task.all_tasks(loop))
            except RuntimeError:
                # Set changed size during iteration
                tasks = '?'
            # Spaces at the end are important, as they clear previously printed
            # output - \r doesn't clean whole line
            print(
                '{} coroutines active   '.format(tasks),
                end='\r'
            )
            if tasks == 0:
                break
            time.sleep(0.5)
        print()

    def get_time_stats(self):
        steps = [w.last_step_run_time for w in self.workers.values()]
        api_calls = [w.last_api_latency for w in self.workers.values()]
        return {
            'api_calls': {
                'max': max(api_calls),
                'min': min(api_calls),
                'avg': sum(api_calls) / len(api_calls),
            },
            'steps': {
                'max': max(steps),
                'min': min(steps),
                'avg': sum(steps) / len(steps),
            }
        }

    def get_dots_and_messages(self):
        """Returns status dots and status messages for workers

        Status dots will be either . or : if everything is OK, or a letter
        if something weird happened (but not dangerous).
        If anything dangerous happened, worker will be displayed as X and
        more detailed message should be displayed below.
        """
        dots = []
        messages = []
        row = []
        for i, worker in enumerate(self.workers.values()):
            if i > 0 and i % config.GRID[1] == 0:
                dots.append(row)
                row = []
            if worker.error_code in BAD_STATUSES:
                row.append('X')
                messages.append(worker.status.ljust(20))
            elif worker.error_code:
                row.append(worker.error_code[0])
            else:
                row.append('.' if worker.step % 2 == 0 else ':')
        if row:
            dots.append(row)
        return dots, messages

    def get_status_message(self):
        workers_count = len(self.workers)
        points_stats = self.get_point_stats()
        time_stats = self.get_time_stats()
        running_for = datetime.now() - self.start_date
        try:
            coroutines_count = len(asyncio.Task.all_tasks(self.loop))
        except RuntimeError:
            # Set changed size during iteration
            coroutines_count = '?'
        output = [
            'PokeMiner\trunning for {}'.format(running_for),
            '{len} workers, each visiting ~{avg} points per cycle '
            '(min: {min}, max: {max})'.format(
                len=workers_count,
                avg=points_stats['avg'],
                min=points_stats['min'],
                max=points_stats['max'],
            ),
            '',
            '{} threads and {} coroutines active'.format(
                threading.active_count(),
                coroutines_count,
            ),
            'API latency: min {min:.3f}, max {max:.3f}, avg {avg:.3f}'.format(
                **time_stats['api_calls']
            ),
            'step time: min {min:.3f}, max {max:.3f}, avg {avg:.3f}'.format(
                **time_stats['steps']
            ),
            '',
            'Pokemon found count (10s interval):',
            ' '.join(self.things_count),
            '',
        ]
        dots, messages = self.get_dots_and_messages()
        output += [' '.join(row) for row in dots]
        previous = 0
        for i in range(4, len(messages) + 4, 4):
            output.append('\t'.join(messages[previous:i]))
            previous = i
        return '\n'.join(output)


class DatabaseProcessor(threading.Thread):
    def __init__(self):
        super().__init__()
        self.queue = deque()
        self.logger = logging.getLogger('dbprocessor')
        self.running = True
        self._clean_cache = False
        self.count = 0

    def stop(self):
        self.running = False

    def add(self, obj_list):
        self.queue.extend(obj_list)

    def run(self):
        session = db.Session()
        while self.running or self.queue:
            if self._clean_cache:
                db.SIGHTING_CACHE.clean_expired()
                self._clean_cache = False
            try:
                item = self.queue.popleft()
            except IndexError:
                self.logger.debug('No items - sleeping')
                time.sleep(0.2)
            else:
                try:
                    if item['type'] == 'pokemon':
                        db.add_sighting(session, item)
                        session.commit()
                        self.count += 1
                    elif item['type'] == 'fort':
                        db.add_fort_sighting(session, item)
                        # No need to commit here - db takes care of it
                    self.logger.debug('Item saved to db')
                except Exception:
                    self.session.rollback()
                    self.logger.exception('A wild exception appeared!')
                    self.logger.info('Skipping the item.')
        session.close()

    def clean_cache(self):
        self._clean_cache = True


def parse_args():
    parser = argparse.ArgumentParser()
    parser.add_argument(
        '--no-status-bar',
        dest='status_bar',
        help='Log to console instead of displaying status bar',
        action='store_false',
    )
    parser.add_argument(
        '--log-level',
        choices=['DEBUG', 'INFO', 'WARNING', 'ERROR'],
        default=logging.INFO
    )
    return parser.parse_args()


def exception_handler(loop, context):
    logger = logging.getLogger('eventloop')
    logger.exception('A wild exception appeared!')
    logger.error(context)


if __name__ == '__main__':
    args = parse_args()
    logger = logging.getLogger()
    if args.status_bar:
        configure_logger(filename='worker.log')
        logger.info('-' * 30)
        logger.info('Starting up!')
    else:
        configure_logger(filename=None)
    logger.setLevel(args.log_level)
    loop = asyncio.get_event_loop()
    overseer = Overseer(status_bar=args.status_bar, loop=loop)
    loop.set_default_executor(ThreadPoolExecutor())
    loop.set_exception_handler(exception_handler)
    overseer.start()
    overseer_thread = threading.Thread(target=overseer.check)
    overseer_thread.start()
    try:
        loop.run_forever()
    except KeyboardInterrupt:
        print('Exiting, please wait until all tasks finish')
        overseer.kill()
        loop.run_until_complete(asyncio.gather(*asyncio.Task.all_tasks()))
        loop.close()<|MERGE_RESOLUTION|>--- conflicted
+++ resolved
@@ -170,14 +170,9 @@
                 await self.restart()
                 return
             except pgoapi_exceptions.ServerSideRequestThrottlingException:
-<<<<<<< HEAD
-                self.logger.info('Server throttling - sleeping for a bit')
+                logger.info('Server throttling - sleeping for a bit')
                 self.error_code = 'THROTTLE'
                 await self.sleep(random.uniform(5, 10))
-=======
-                logger.info('Server throttling - sleeping for a bit')
-                time.sleep(random.uniform(1, 5))
->>>>>>> 757085f4
                 continue
             except Exception:
                 self.logger.exception('A wild exception appeared!')
@@ -222,13 +217,8 @@
                 logger.info('Going to sleep for a bit')
                 self.error_code = 'SLEEP'
                 self.running = False
-<<<<<<< HEAD
-                self.logger.info('AWAKEN MY MASTERS')
+                logger.info('AWAKEN MY MASTERS')
                 await self.sleep(random.randint(10, 20))
-=======
-                time.sleep(random.randint(30, 60))
-                logger.info('AWAKEN MY MASTERS')
->>>>>>> 757085f4
                 self.running = True
                 self.error_code = None
         self.error_code = 'RESTART'
